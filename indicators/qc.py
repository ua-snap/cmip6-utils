"""Script for performing QC checks on files produced via indicators.py and their individual slurm job output files.
This script uses the {out_dir}/qc/qc.csv file produced in the indicators/slurm.py script as a "to-do list" of files to check.
QC errors are written to {out_dir}/qc/qc_error.txt. 

Usage:
    python qc.py --out_dir /beegfs/CMIP6/jdpaul3/scratch
"""

import argparse
import pandas as pd
import os
import xarray as xr
import numpy as np
from pathlib import Path
from luts import units_lu, ranges_lu, idx_varid_lu, varid_freqs


def check_nodata(idx, output_fp, ds, in_dir):
    """Check for no data equivalence between inputs and outputs. 
    Parse the filename to find indicator/model/scenario combo and locate appropriate input file(s).
    Assumes that yearly .nc input files have the same no data extent, and uses the first file to define no data cells.
    Outputs True/False."""

    ###########################################
    #TODO: add filename parsing / input lookup!

    #get list of variables used to compute indicator
    vars = idx_varid_lu[idx]
    print(vars)
    input_nodata_arrays = []
    for var in vars:
        #parse output filepath and use parts to build input dir
        freq = varid_freqs[var][0]
        model, scenario = Path(output_fp).parts[7], Path(output_fp).parts[8]
        path_to_input_dir = in_dir.joinpath(model, scenario, freq, var)
        #get first .nc file from input dir
        first_input_file = [f for f in path_to_input_dir.glob('**/*.nc')][0]
        in_ds = xr.open_dataset(first_input_file)
        #get True/False array of nodata values from input; these should also be no data values in output
        input_nodata_array = np.broadcast_to(np.isnan(in_ds[var].sel(time=in_ds["time"].values[0])), ds[idx].shape)
        input_nodata_arrays.append(input_nodata_array)

    results = []
    for i in input_nodata_arrays:
        #check if the actual output no data values match input no data array
        #use dtypes to choose between -9999 and np.nan
        if ds[idx].dtype in [np.int32, np.int64]:
            output_nodata = ds[idx].values == -9999
            if np.array_equal(output_nodata, i) == False:
                results.append(False)
            else:
                results.append(True)
        else:
            output_nodata = np.isnan(ds[idx].values)
            if np.array_equal(output_nodata, i) == False:
                results.append(False)
            else:
                results.append(True)

    return results

    

<<<<<<< HEAD
def qc_by_row(row, error_file, in_dir):

=======
def qc_by_row(row, error_file):
>>>>>>> 3f4a5243
    # set up list to collect error strings
    error_strings = []

    # QC 1: does the slurm job output file exist? And does it show success message?
    if os.path.isfile(row[2]) == False:
        error_strings.append(f"ERROR: Expected job output file {row[2]} not found.")
        job_output_exists = None
    else:
        job_output_exists = True
        with open(row[2], "r") as o:
            lines = o.read().splitlines()
            if len(lines) > 0:
                if not lines[-1] == "Job Completed":
                    error_strings.append(
                        f"ERROR: Slurm job not completed. See {row[2]}."
                    )
            else:
                error_strings.append(f"ERROR: Slurm job output is empty. See {row[2]}.")

    # QC 2: does the indicator .nc file exist?
    if os.path.isfile(row[1]) == False:
        error_strings.append(f"ERROR: Expected indicator file {row[1]} not found.")
<<<<<<< HEAD
        indicator_output_exists = None
    else:
        indicator_output_exists = True

    if job_output_exists is not None and indicator_output_exists is not None:

        # QC 3: do the indicator string, indicator .nc filename, and indicator variable name in dataset match?
        qc_indicator_string = row[0]
        fp = Path(row[1])
        fp_indicator_string = fp.parts[-1].split("_")[0]

        try:  # also checks that the dataset opens
            ds = xr.open_dataset(fp)
            ds_indicator_string = list(ds.data_vars)[0]
        except:
            error_strings.append(f"ERROR: Could not open dataset: {row[1]}.")
            ds = None

        if ds is not None:
            if not fp_indicator_string == ds_indicator_string == qc_indicator_string:
                error_strings.append(
                    f"ERROR: Mismatch of indicator strings found between parameter: {qc_indicator_string}, filename: {row[1]}, and dataset variable: {ds_indicator_string}."
                )

        # skip the final QC steps if the file could not be opened
        if ds is not None:

            # QC 4: do the unit attributes in the first year data array match expected values in the lookup table?

            ds_units = ds[ds_indicator_string].attrs["units"]
            lu_units = units_lu[qc_indicator_string]

            if not ds[ds_indicator_string].attrs["units"] == units_lu[qc_indicator_string]:
                error_strings.append(
                    f"ERROR: Mismatch of unit dictionary found between dataset and lookup table in filename: {row[1]}. {ds_units} and {lu_units}."
                )

            # QC 5: do the files contain reasonable values as defined in the lookup table?
            min_val = ranges_lu[qc_indicator_string]["min"]
            max_val = ranges_lu[qc_indicator_string]["max"]

            if ((ds[ds_indicator_string].values < min_val) & (ds[ds_indicator_string].values != -9999)).any():
                error_strings.append(
                    f"ERROR: Minimum values outside range in dataset: {row[1]}."
                )
            if (ds[ds_indicator_string].values > max_val).any():
                error_strings.append(
                    f"ERROR: Maximum values outside range in dataset: {row[1]}."
                )

            # QC 6: do the nodata cells in the output match nodata cells in the input?
            if False in check_nodata(row[0], row[1], ds, in_dir):
                error_strings.append(
                    f"ERROR: No data cells in input variable(s) do not match no data cells in output dataset: {row[1]}."
                )
=======

    # QC 3: do the indicator string, indicator .nc filename, and indicator variable name in dataset match?
    qc_indicator_string = row[0]
    fp = Path(row[1])
    fp_indicator_string = fp.parts[-1].split("_")[0]

    try:  # also checks that the dataset opens
        ds = xr.open_dataset(fp)
        ds_indicator_string = list(ds.data_vars)[0]
    except:
        error_strings.append(f"ERROR: Could not open dataset: {row[1]}.")
        ds_indicator_string = "None"
        ds = None

    if not fp_indicator_string == ds_indicator_string == qc_indicator_string:
        error_strings.append(
            f"ERROR: Mismatch of indicator strings found between parameter: {qc_indicator_string}, filename: {row[1]}, and dataset variable: {ds_indicator_string}."
        )

    # skip the final QC steps if the file could not be opened
    if ds is not None:
        # QC 4: do the unit attributes in the first year data array match expected values in the lookup table?
        if not ds[ds_indicator_string].attrs == units_lu[qc_indicator_string]:
            error_strings.append(
                f"ERROR: Mismatch of unit dictionary found between dataset and lookup table in filename: {row[1]}."
            )

        # QC 5: do the files contain reasonable values as defined in the lookup table?
        min_val = ranges_lu[qc_indicator_string]["min"]
        max_val = ranges_lu[qc_indicator_string]["max"]

        if any(ds[ds_indicator_string].values < min_val) or all(
            ds[ds_indicator_string].values < min_val
        ):
            error_strings.append(
                f"ERROR: Minimum values outside range in dataset: {row[1]}."
            )
        if any(ds[ds_indicator_string].values > max_val) or all(
            ds[ds_indicator_string].values > max_val
        ):
            error_strings.append(
                f"ERROR: Maximum values outside range in dataset: {row[1]}."
            )
>>>>>>> 3f4a5243

    # Log the errors: write any errors into the error file
    if len(error_strings)>0:
        with open(error_file, "a") as e:
            e.write(("\n".join(error_strings)))
            e.write("\n")

    return len(error_strings)


def parse_args():
    """Parse arguments"""
    parser = argparse.ArgumentParser(description=__doc__)
    parser.add_argument(
        "--out_dir",
        type=str,
        help="Path to directory where indicators data, QC files, and slurm files were written",
        required=True,
    )

    parser.add_argument(
        "--in_dir",
        type=str,
        help="Path to directory containing source input files",
        required=True,
    )

    args = parser.parse_args()

    return Path(args.out_dir), Path(args.in_dir)


if __name__ == "__main__":
<<<<<<< HEAD

    out_dir, in_dir = parse_args()
=======
    out_dir = parse_args()
>>>>>>> 3f4a5243

    # build qc file path from out_dir argument and load qc file;
    # first column is indicator name, second column is indicators .nc filepath, third column is slurm job output filepath
    qc_file = out_dir.joinpath("qc", "qc.csv")
    df = pd.read_csv(qc_file, header=None)
    # build error file path from SCRATCH_DIR and create error file
    error_file = out_dir.joinpath("qc", "qc_error.txt")
    with open(error_file, "w") as e:
        pass

    print("QC process started...")

    error_count = 0
    for _index, row in df.iterrows():
        row_errs = qc_by_row(row, error_file, in_dir)
        error_count = error_count + row_errs

    print(
        f"QC process complete: {str(error_count)} errors found. See {str(error_file)} for error log."
    )<|MERGE_RESOLUTION|>--- conflicted
+++ resolved
@@ -61,12 +61,7 @@
 
     
 
-<<<<<<< HEAD
 def qc_by_row(row, error_file, in_dir):
-
-=======
-def qc_by_row(row, error_file):
->>>>>>> 3f4a5243
     # set up list to collect error strings
     error_strings = []
 
@@ -83,13 +78,16 @@
                     error_strings.append(
                         f"ERROR: Slurm job not completed. See {row[2]}."
                     )
+                if not lines[-1] == "Job Completed":
+                    error_strings.append(
+                        f"ERROR: Slurm job not completed. See {row[2]}."
+                    )
             else:
                 error_strings.append(f"ERROR: Slurm job output is empty. See {row[2]}.")
 
     # QC 2: does the indicator .nc file exist?
     if os.path.isfile(row[1]) == False:
         error_strings.append(f"ERROR: Expected indicator file {row[1]} not found.")
-<<<<<<< HEAD
         indicator_output_exists = None
     else:
         indicator_output_exists = True
@@ -145,51 +143,6 @@
                 error_strings.append(
                     f"ERROR: No data cells in input variable(s) do not match no data cells in output dataset: {row[1]}."
                 )
-=======
-
-    # QC 3: do the indicator string, indicator .nc filename, and indicator variable name in dataset match?
-    qc_indicator_string = row[0]
-    fp = Path(row[1])
-    fp_indicator_string = fp.parts[-1].split("_")[0]
-
-    try:  # also checks that the dataset opens
-        ds = xr.open_dataset(fp)
-        ds_indicator_string = list(ds.data_vars)[0]
-    except:
-        error_strings.append(f"ERROR: Could not open dataset: {row[1]}.")
-        ds_indicator_string = "None"
-        ds = None
-
-    if not fp_indicator_string == ds_indicator_string == qc_indicator_string:
-        error_strings.append(
-            f"ERROR: Mismatch of indicator strings found between parameter: {qc_indicator_string}, filename: {row[1]}, and dataset variable: {ds_indicator_string}."
-        )
-
-    # skip the final QC steps if the file could not be opened
-    if ds is not None:
-        # QC 4: do the unit attributes in the first year data array match expected values in the lookup table?
-        if not ds[ds_indicator_string].attrs == units_lu[qc_indicator_string]:
-            error_strings.append(
-                f"ERROR: Mismatch of unit dictionary found between dataset and lookup table in filename: {row[1]}."
-            )
-
-        # QC 5: do the files contain reasonable values as defined in the lookup table?
-        min_val = ranges_lu[qc_indicator_string]["min"]
-        max_val = ranges_lu[qc_indicator_string]["max"]
-
-        if any(ds[ds_indicator_string].values < min_val) or all(
-            ds[ds_indicator_string].values < min_val
-        ):
-            error_strings.append(
-                f"ERROR: Minimum values outside range in dataset: {row[1]}."
-            )
-        if any(ds[ds_indicator_string].values > max_val) or all(
-            ds[ds_indicator_string].values > max_val
-        ):
-            error_strings.append(
-                f"ERROR: Maximum values outside range in dataset: {row[1]}."
-            )
->>>>>>> 3f4a5243
 
     # Log the errors: write any errors into the error file
     if len(error_strings)>0:
@@ -223,12 +176,8 @@
 
 
 if __name__ == "__main__":
-<<<<<<< HEAD
 
     out_dir, in_dir = parse_args()
-=======
-    out_dir = parse_args()
->>>>>>> 3f4a5243
 
     # build qc file path from out_dir argument and load qc file;
     # first column is indicator name, second column is indicators .nc filepath, third column is slurm job output filepath
@@ -248,4 +197,4 @@
 
     print(
         f"QC process complete: {str(error_count)} errors found. See {str(error_file)} for error log."
-    )+    )
