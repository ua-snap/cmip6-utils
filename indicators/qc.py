"""Script for performing QC checks on files produced via indicators.py and their individual slurm job output files.
This script uses the {out_dir}/qc/qc.csv file produced in the indicators/slurm.py script as a "to-do list" of files to check.
QC errors are written to {out_dir}/qc/qc_error.txt. 

Usage:
    python qc.py --out_dir /beegfs/CMIP6/jdpaul3/scratch
"""

import argparse
import pandas as pd
import os
import xarray as xr
import numpy as np
from pathlib import Path
<<<<<<< HEAD
from luts import units_lu, ranges_lu, idx_varid_lu, varid_freqs


def check_nodata_against_inputs(idx, output_fp, ds, in_dir):
    """Check for no data equivalence between inputs and outputs.
    Parse the filename to find indicator/model/scenario combo and locate appropriate input file(s).
    Assumes that yearly .nc input files have the same no data extent, and uses the first file to define no data cells.
    Outputs a list of error strings. Empty list indicates all tests were passed."""

    # set up results list for returns. All strings added to this list indicate errors in the nodata tests.
    results = []

    # get list of variables used to compute indicator
    vars = idx_varid_lu[idx]
    # loop thru variables and build list of input nodata arrays
    for var in vars:
        # parse output filepath and use parts to build input dir path
        freq = varid_freqs[var][0]
        model, scenario = Path(output_fp).parts[-4], Path(output_fp).parts[-3]
        path_to_input_dir = in_dir.joinpath(model, scenario, freq, var)
        # get all .nc files from input dir path
        input_files = [f for f in path_to_input_dir.glob("**/*.nc")]
        # if no files, add error string to results
        if len(input_files) == 0:
            results.append(
                f"ERROR: Could not find input files in directory: {path_to_input_dir} Cannot check no data cells against output file: {output_fp}"
            )
        else:
            for i in input_files:
                in_ds = xr.open_dataset(i)
                # get True/False array of nodata values from first timestep of input dataset, broadcast to shape of output dataset
                input_nodata_array = np.broadcast_to(
                    np.isnan(in_ds[var].sel(time=in_ds["time"].values[0])),
                    ds[idx].shape,
                )
                # compare the input nodata array to the dataset
                # use dtypes to choose nodata value of -9999 or np.nan
                if ds[idx].dtype in [np.int32, np.int64]:
                    output_nodata = ds[idx].values == -9999
                    if np.array_equal(output_nodata, input_nodata_array) == False:
                        results.append(
                            f"ERROR: No data cells from output file: {output_fp} do not match no data cells from input file: {i}"
                        )
                else:
                    output_nodata = np.isnan(ds[idx].values)
                    if np.array_equal(output_nodata, input_nodata_array) == False:
                        results.append(
                            f"ERROR: No data cells from output file: {output_fp} do not match no data cells from input file: {i}"
                        )

    return results


def qc_by_row(row, error_file, in_dir):
    print(f"Performing QC check on file: {row[1]}...")

=======
from luts import units_lu, ranges_lu


def qc_by_row(row, error_file):
>>>>>>> 272e35e1
    # set up list to collect error strings
    error_strings = []

    # QC 1: does the slurm job output file exist? And does it show success message?
    if os.path.isfile(row[2]) == False:
        error_strings.append(f"ERROR: Expected job output file {row[2]} not found.")
        job_output_exists = False
    else:
        job_output_exists = True
        with open(row[2], "r") as o:
            lines = o.read().splitlines()
            if len(lines) > 0:
                if not lines[-1] == "Job Completed":
                    error_strings.append(
                        f"ERROR: Slurm job not completed. See {row[2]}."
                    )
            else:
                error_strings.append(f"ERROR: Slurm job output is empty. See {row[2]}.")

    # QC 2: does the indicator .nc file exist?
    if os.path.isfile(row[1]) == False:
        error_strings.append(f"ERROR: Expected indicator file {row[1]} not found.")
<<<<<<< HEAD
        indicator_output_exists = False
    else:
        indicator_output_exists = True

    if job_output_exists == True and indicator_output_exists == True:

        # QC 3: do the indicator string, indicator .nc filename, and indicator variable name in dataset match?
        qc_indicator_string = row[0]
        fp = Path(row[1])
        fp_indicator_string = fp.parts[-1].split("_")[0]

        try:  # also checks that the dataset opens
            ds = xr.open_dataset(fp)
            ds_indicator_string = list(ds.data_vars)[0]
        except:
            error_strings.append(f"ERROR: Could not open dataset: {row[1]}.")
            ds = None

        if ds is not None:
            if not fp_indicator_string == ds_indicator_string == qc_indicator_string:
                error_strings.append(
                    f"ERROR: Mismatch of indicator strings found between parameter: {qc_indicator_string}, filename: {row[1]}, and dataset variable: {ds_indicator_string}."
                )

        # skip the final QC steps if the file could not be opened
        if ds is not None:

            # QC 4: do the unit attributes in the data array match expected values in the lookup table?

            if (
                not ds[ds_indicator_string].attrs["units"]
                == units_lu[qc_indicator_string]
            ):
                error_strings.append(
                    f"ERROR: Mismatch of unit dictionary found between dataset and lookup table in filename: {row[1]}."
                )

            # QC 5: do the files contain reasonable values as defined in the lookup table?
            min_val = ranges_lu[qc_indicator_string]["min"]
            max_val = ranges_lu[qc_indicator_string]["max"]

            if (
                (ds[ds_indicator_string].values < min_val)
                & (ds[ds_indicator_string].values != -9999)
            ).any():
                error_strings.append(
                    f"ERROR: Minimum values outside range in dataset: {row[1]}."
                )
            if (ds[ds_indicator_string].values > max_val).any():
                error_strings.append(
                    f"ERROR: Maximum values outside range in dataset: {row[1]}."
                )

            # QC 6: do the nodata cells in the output match nodata cells in the inputs?
            results = check_nodata_against_inputs(row[0], row[1], ds, in_dir)
            for r in results:
                if isinstance(r, str):
                    error_strings.append(r)
                else:
                    pass

            ds.close()
=======

    # QC 3: do the indicator string, indicator .nc filename, and indicator variable name in dataset match?
    qc_indicator_string = row[0]
    fp = Path(row[1])
    fp_indicator_string = fp.parts[-1].split("_")[0]

    try:  # also checks that the dataset opens
        ds = xr.open_dataset(fp)
        ds_indicator_string = list(ds.data_vars)[0]
    except:
        error_strings.append(f"ERROR: Could not open dataset: {row[1]}.")
        ds_indicator_string = "None"
        ds = None

    if not fp_indicator_string == ds_indicator_string == qc_indicator_string:
        error_strings.append(
            f"ERROR: Mismatch of indicator strings found between parameter: {qc_indicator_string}, filename: {row[1]}, and dataset variable: {ds_indicator_string}."
        )

    # skip the final QC steps if the file could not be opened
    if ds is not None:
        # QC 4: do the unit attributes in the first year data array match expected values in the lookup table?
        if not ds[ds_indicator_string].attrs == units_lu[qc_indicator_string]:
            error_strings.append(
                f"ERROR: Mismatch of unit dictionary found between dataset and lookup table in filename: {row[1]}."
            )

        # QC 5: do the files contain reasonable values as defined in the lookup table?
        min_val = ranges_lu[qc_indicator_string]["min"]
        max_val = ranges_lu[qc_indicator_string]["max"]

        if (ds[ds_indicator_string].values < min_val).any():
            error_strings.append(
                f"ERROR: Minimum values outside range in dataset: {row[1]}."
            )
        if (ds[ds_indicator_string].values > max_val).any():
            error_strings.append(
                f"ERROR: Maximum values outside range in dataset: {row[1]}."
            )
>>>>>>> 272e35e1

    # Log the errors: write any errors into the error file
    if len(error_strings) > 0:
        with open(error_file, "a") as e:
            e.write(("\n".join(error_strings)))
            e.write("\n")

    return len(error_strings)


def parse_args():
    """Parse arguments"""
    parser = argparse.ArgumentParser(description=__doc__)
    parser.add_argument(
        "--out_dir",
        type=str,
        help="Path to directory where indicators data, QC files, and slurm files were written",
        required=True,
    )

    parser.add_argument(
        "--in_dir",
        type=str,
        help="Path to directory containing source input files",
        required=True,
    )

    args = parser.parse_args()

    return Path(args.out_dir), Path(args.in_dir)


if __name__ == "__main__":
<<<<<<< HEAD

    out_dir, in_dir = parse_args()
=======
    out_dir = parse_args()
>>>>>>> 272e35e1

    # build qc file path from out_dir argument and load qc file;
    # first column is indicator name, second column is indicators .nc filepath, third column is slurm job output filepath
    qc_file = out_dir.joinpath("qc", "qc.csv")
    df = pd.read_csv(qc_file, header=None)
    # build error file path from our_dir and create error file
    error_file = out_dir.joinpath("qc", "qc_error.txt")
    with open(error_file, "w") as e:
        pass

    print("QC process started...")

    error_count = 0
    for _index, row in df.iterrows():
        row_errs = qc_by_row(row, error_file, in_dir)
        error_count = error_count + row_errs

    print(
        f"QC process complete: {str(error_count)} errors found. See {str(error_file)} for error log."
    )<|MERGE_RESOLUTION|>--- conflicted
+++ resolved
@@ -12,9 +12,7 @@
 import xarray as xr
 import numpy as np
 from pathlib import Path
-<<<<<<< HEAD
 from luts import units_lu, ranges_lu, idx_varid_lu, varid_freqs
-
 
 def check_nodata_against_inputs(idx, output_fp, ds, in_dir):
     """Check for no data equivalence between inputs and outputs.
@@ -69,12 +67,6 @@
 def qc_by_row(row, error_file, in_dir):
     print(f"Performing QC check on file: {row[1]}...")
 
-=======
-from luts import units_lu, ranges_lu
-
-
-def qc_by_row(row, error_file):
->>>>>>> 272e35e1
     # set up list to collect error strings
     error_strings = []
 
@@ -97,7 +89,6 @@
     # QC 2: does the indicator .nc file exist?
     if os.path.isfile(row[1]) == False:
         error_strings.append(f"ERROR: Expected indicator file {row[1]} not found.")
-<<<<<<< HEAD
         indicator_output_exists = False
     else:
         indicator_output_exists = True
@@ -160,47 +151,6 @@
                     pass
 
             ds.close()
-=======
-
-    # QC 3: do the indicator string, indicator .nc filename, and indicator variable name in dataset match?
-    qc_indicator_string = row[0]
-    fp = Path(row[1])
-    fp_indicator_string = fp.parts[-1].split("_")[0]
-
-    try:  # also checks that the dataset opens
-        ds = xr.open_dataset(fp)
-        ds_indicator_string = list(ds.data_vars)[0]
-    except:
-        error_strings.append(f"ERROR: Could not open dataset: {row[1]}.")
-        ds_indicator_string = "None"
-        ds = None
-
-    if not fp_indicator_string == ds_indicator_string == qc_indicator_string:
-        error_strings.append(
-            f"ERROR: Mismatch of indicator strings found between parameter: {qc_indicator_string}, filename: {row[1]}, and dataset variable: {ds_indicator_string}."
-        )
-
-    # skip the final QC steps if the file could not be opened
-    if ds is not None:
-        # QC 4: do the unit attributes in the first year data array match expected values in the lookup table?
-        if not ds[ds_indicator_string].attrs == units_lu[qc_indicator_string]:
-            error_strings.append(
-                f"ERROR: Mismatch of unit dictionary found between dataset and lookup table in filename: {row[1]}."
-            )
-
-        # QC 5: do the files contain reasonable values as defined in the lookup table?
-        min_val = ranges_lu[qc_indicator_string]["min"]
-        max_val = ranges_lu[qc_indicator_string]["max"]
-
-        if (ds[ds_indicator_string].values < min_val).any():
-            error_strings.append(
-                f"ERROR: Minimum values outside range in dataset: {row[1]}."
-            )
-        if (ds[ds_indicator_string].values > max_val).any():
-            error_strings.append(
-                f"ERROR: Maximum values outside range in dataset: {row[1]}."
-            )
->>>>>>> 272e35e1
 
     # Log the errors: write any errors into the error file
     if len(error_strings) > 0:
@@ -234,12 +184,8 @@
 
 
 if __name__ == "__main__":
-<<<<<<< HEAD
 
     out_dir, in_dir = parse_args()
-=======
-    out_dir = parse_args()
->>>>>>> 272e35e1
 
     # build qc file path from out_dir argument and load qc file;
     # first column is indicator name, second column is indicators .nc filepath, third column is slurm job output filepath
