"""Configuration for CMIP6 regridding"""

import os
from pathlib import Path
from dotenv import load_dotenv

load_dotenv()

# path-based required env vars will throw error if None
# path to root of this repo, for constructing absolute paths to scripts
PROJECT_DIR = Path(os.getenv("PROJECT_DIR"))
SCRATCH_DIR = Path(os.getenv("SCRATCH_DIR"))
conda_init_script = Path(os.getenv("CONDA_INIT"))
try:
    slurm_email = Path(os.getenv("SLURM_EMAIL"))
except TypeError:
    slurm_email = None

# path to script for regridding
regrid_script = PROJECT_DIR.joinpath("regridding/regrid.py")

# this will probably not change between users
cmip6_dir = Path("/beegfs/CMIP6/arctic-cmip6/CMIP6")

# manifest file
manifest_fp = PROJECT_DIR.joinpath("transfers/llnl_manifest.csv")

# directory to write re-gridded files
regrid_dir = SCRATCH_DIR.joinpath("regrid")
regrid_dir.mkdir(exist_ok=True)

# paths to text files containing paths to regrid
regrid_batch_dir = SCRATCH_DIR.joinpath("regrid_batch")
regrid_batch_dir.mkdir(exist_ok=True)
# template name for batch files
#  count is for breaking up batch files with a maximum number of files of 200
batch_tmp_fn = "batch_{model}_{scenario}_{grid_name}_{count}.txt"

# directory for all slurming
slurm_dir = SCRATCH_DIR.joinpath("slurm")
slurm_dir.mkdir(exist_ok=True)
# arguments to be supplied for slurming
sbatch_head_kwargs = {
    # slurm info (doesn't need to be hardcoded, but OK for now?)
    "partition": "t1small",
    "ncpus": 24,
    "conda_init_script": conda_init_script,
    "slurm_email": slurm_email,
}

# target regridding file - all files will be regridded to the grid in this file
target_grid_fp = cmip6_dir.joinpath(
    "ScenarioMIP/NCAR/CESM2/ssp370/r11i1p1f1/Amon/tas/gn/v20200528/tas_Amon_CESM2_ssp370_r11i1p1f1_gn_206501-210012.nc"
)

# institution model strings (<institution>_<model>, from mirrored data) that we will be regridding
inst_models = [
    "NOAA-GFDL_GFDL-ESM4",
    "NIMS-KMA_KACE-1-0-G",
    "CNRM-CERFACS_CNRM-CM6-1-HR",
    "NCC_NorESM2-MM",
    "AS-RCEC_TaiESM1",
    "MOHC_HadGEM3-GC31-MM",
    "MOHC_HadGEM3-GC31-LL",
    "MIROC_MIROC6",
    "EC-Earth-Consortium_EC-Earth3-Veg",
    "NCAR_CESM2",
    "NCAR_CESM2-WACCM",
    "MPI-M_MPI-ESM1-2-LR",
<<<<<<< HEAD
]
=======
]

# load production scenarios from transfers.config
import imp

transfers_config = imp.load_source(
    "transfers_config", str(PROJECT_DIR.joinpath("transfers", "config.py"))
)

prod_scenarios = transfers_config.prod_scenarios
variables = transfers_config.variables
>>>>>>> 343a6576
<|MERGE_RESOLUTION|>--- conflicted
+++ resolved
@@ -67,9 +67,6 @@
     "NCAR_CESM2",
     "NCAR_CESM2-WACCM",
     "MPI-M_MPI-ESM1-2-LR",
-<<<<<<< HEAD
-]
-=======
 ]
 
 # load production scenarios from transfers.config
@@ -80,5 +77,4 @@
 )
 
 prod_scenarios = transfers_config.prod_scenarios
-variables = transfers_config.variables
->>>>>>> 343a6576
+variables = transfers_config.variables