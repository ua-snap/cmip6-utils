--- conflicted
+++ resolved
@@ -4,12 +4,7 @@
 import argparse
 from pathlib import Path
 from config import *
-<<<<<<< HEAD
-import argparse
-from pathlib import Path
-from config import *
-=======
->>>>>>> 8d915c78
+
 
 
 def make_sbatch_head(slurm_email, conda_init_script):
@@ -187,13 +182,6 @@
     Path(regrid_dir).mkdir(exist_ok=True, parents=True)
     Path(slurm_dir).mkdir(exist_ok=True, parents=True)
 
-<<<<<<< HEAD
-    # make these dirs if they don't exist
-    Path(regrid_dir).mkdir(exist_ok=True, parents=True)
-    Path(slurm_dir).mkdir(exist_ok=True, parents=True)
-
-=======
->>>>>>> 8d915c78
     # build and write sbatch files
     sbatch_fps = []
     sbatch_dir = slurm_dir.joinpath("regrid")
@@ -225,8 +213,4 @@
     _ = [fp.unlink() for fp in sbatch_dir.glob("*.out")]
 
     # submit jobs
-<<<<<<< HEAD
-    job_ids = [submit_sbatch(fp) for fp in sbatch_fps]
-=======
-    job_ids = [submit_sbatch(fp) for fp in sbatch_fps]
->>>>>>> 8d915c78
+    job_ids = [submit_sbatch(fp) for fp in sbatch_fps]