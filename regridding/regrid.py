--- conflicted
+++ resolved
@@ -14,10 +14,6 @@
 import xesmf as xe
 import xarray as xr
 from config import variables
-<<<<<<< HEAD
-from config import variables
-=======
->>>>>>> 8d915c78
 from pyproj import CRS
 
 # ignore serializationWarnings from xarray for datasets with multiple FillValues
